--- conflicted
+++ resolved
@@ -251,7 +251,7 @@
 
 [[package]]
 name = "importlib-metadata"
-version = "4.2.0"
+version = "4.8.1"
 description = "Read metadata from Python packages"
 category = "dev"
 optional = false
@@ -731,11 +731,7 @@
 [metadata]
 lock-version = "1.1"
 python-versions = "^3.6"
-<<<<<<< HEAD
 content-hash = "c23a23652c1bc8ba9891e7ca0084ecee5940a58f40bfb6fad9641d10dd31c225"
-=======
-content-hash = "15fb0437ce2f68db77d3c93b0423918f674c2191a908f0ea53bcdbff75da09d5"
->>>>>>> 7d217499
 
 [metadata.files]
 appdirs = [
