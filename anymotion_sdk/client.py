import os
import time
from collections import namedtuple
from logging import getLogger
from pathlib import Path
from tempfile import TemporaryDirectory
from typing import Dict, List, Optional, Union
from urllib.parse import urljoin, urlparse, urlunparse

<<<<<<< HEAD
from .auth import get_token
from .exceptions import ClientException, ClientValueError, ExtraPackageError
=======
from .auth import Authentication
from .exceptions import ClientValueError
>>>>>>> 3a88eae5
from .response import Result
from .session import HttpSession
from .utils import create_md5, get_media_type

logger = getLogger(__name__)
UploadResult = namedtuple("UploadResult", ("image_id", "movie_id"))


class Client(object):
    """API Client for the AnyMotion API.

    Attributes:
        token (str): The access token for authentication.
        session (HttpSession)

    Examples:
        >>> client = Client()
        >>> client.get_image(1)
        {'id': 1, 'name': 'sample', 'contentMd5': '/vtARXU7pPhu/8qJaV+Ahw=='}
    """

    def __init__(
        self,
        client_id: str = os.getenv("ANYMOTION_CLIENT_ID", ""),
        client_secret: str = os.getenv("ANYMOTION_CLIENT_SECRET", ""),
        api_url: str = os.getenv(
            "ANYMOTION_API_URL", "https://api.customer.jp/anymotion/v1/"
        ),
        interval: Union[int, float] = 5,
        timeout: Union[int, float] = 600,
        session: HttpSession = HttpSession(),
    ):
        """Initialize the client.

        Args:
            client_id: The value used for authentication.
            client_secret: The value used for authentication.
            api_url: The AnyMotion API URL to request.
            interval: The request interval time(sec).
            timeout: The request timeout period(sec).

        Note:
            If client_id, client_secret, and api_url are not set, environment
            variables "ANYMOTION_CLIENT_ID", "ANYMOTION_CLIENT_SECRET", and
            "ANYMOTION_API_URL" are used, respectively.
            In addition, if ANYMOTION_API_URL is not set, the default value
            "https://api.customer.jp/anymotion/v1/" is used.

        Raises
            ClientValueError: Invalid argument value.
        """
        logger.debug("Initializing client.")

        if not isinstance(session, HttpSession):
            raise ClientValueError(
                f"session is must be HttpSession class: {type(session)}"
            )
        self.session = session

<<<<<<< HEAD
        if client_id is None or client_id == "":
            raise ClientValueError("Client ID is not set.")
        self.client_id = client_id

        if client_secret is None or client_secret == "":
            raise ClientValueError("Client Secret is not set.")
        self.client_secret = client_secret

=======
>>>>>>> 3a88eae5
        parts = urlparse(api_url)
        api_path = parts.path
        if "anymotion" not in api_path:
            raise ClientValueError(f"Invalid API URL: {api_url}")
        if api_path[-1] != "/":
            api_path += "/"

        base_url = str(urlunparse((parts.scheme, parts.netloc, "", "", "", "")))
        self._api_url = urljoin(base_url, api_path)

        self.auth = Authentication(
            client_id, client_secret, base_url=base_url, session=self.session
        )

        self._interval = max(0.1, interval)
        self._max_steps = int(max(1, timeout / self._interval))

        self._page_size = 1000

    def get_one_data(self, endpoint: str, endpoint_id: int) -> dict:
        """Get one piece of data.

        Args:
            endpoint: images, movies, keypoints, drawings, or analyses
            endpoint_id

        Returns:
            API response data.

        Raises:
            RequestsError: HTTP request fails.
        """
        url = urljoin(self._api_url, f"{endpoint}/{endpoint_id}/")
        response = self.session.request(url, token=self.auth.token)
        return response.json

    def get_image(self, image_id: int) -> dict:
        """Get image data."""
        return self.get_one_data("images", image_id)

    def get_movie(self, movie_id: int) -> dict:
        """Get movie data."""
        return self.get_one_data("movies", movie_id)

    def get_keypoint(self, keypoint_id: int) -> dict:
        """Get keypoint data."""
        return self.get_one_data("keypoints", keypoint_id)

    def get_drawing(self, drawing_id: int) -> dict:
        """Get drawing data."""
        return self.get_one_data("drawings", drawing_id)

    def get_analysis(self, analysis_id: int) -> dict:
        """Get analysis data."""
        return self.get_one_data("analyses", analysis_id)

    def get_list_data(self, endpoint: str, params: dict = {}) -> List[dict]:
        """Get list data.

        Raises:
            RequestsError: HTTP request fails.
        """
        url = urljoin(self._api_url, f"{endpoint}/")
        params["size"] = self._page_size
        data: List[dict] = []
        while url:
            response = self.session.request(url, params=params, token=self.auth.token)
            sub_data, url = response.get(("data", "next"))
            params = {}
            data += sub_data
        return data

    def get_images(self, params: dict = {}) -> List[dict]:
        """Get image list."""
        return self.get_list_data("images", params=params)

    def get_movies(self, params: dict = {}) -> List[dict]:
        """Get movie data."""
        return self.get_list_data("movies", params=params)

    def get_keypoints(self, params: dict = {}) -> List[dict]:
        """Get keypoint data."""
        return self.get_list_data("keypoints", params=params)

    def get_drawings(self, params: dict = {}) -> List[dict]:
        """Get drawing data."""
        return self.get_list_data("drawings", params=params)

    def get_analyses(self, params: dict = {}) -> List[dict]:
        """Get analysis list."""
        return self.get_list_data("analyses", params=params)

    def upload(
        self, path: Union[str, Path], text: Optional[str] = None
    ) -> UploadResult:
        """Upload movie or image to the cloud storage.

        Args:
            path: The path of the file to upload.
            text: The text about this file.

        Returns:
            A tuple of media_id and media_type. media_id is the created image_id or
            movie_id. media_type is the string of "image" or "movie".

        Raises:
            FileNotFoundError: No such file
            FileTypeError: Invalid file types.
            RequestsError: HTTP request fails.
        """
        if isinstance(path, str):
            path = Path(path)
        path = path.expanduser()

        media_type = get_media_type(path)
        content_md5 = create_md5(path)

        # Register movie or image
        response = self.session.request(
            urljoin(self._api_url, f"{media_type}s/"),
            method="POST",
            json={"content_md5": content_md5, "name": path.stem, "text": text},
            token=self.auth.token,
        )
        media_id, upload_url = response.get(("id", "uploadUrl"))

        # Upload to the cloud storage
        self.session.request(
            upload_url,
            method="PUT",
            data=path.open("rb"),
            headers={"Content-MD5": content_md5},
        )

        if media_type == "image":
            return UploadResult(image_id=media_id, movie_id=None)
        else:
            return UploadResult(image_id=None, movie_id=media_id)

    def download(
        self,
        drawing_id: int,
        path: Optional[Union[str, Path]] = None,
        exist_ok: bool = False,
        fix_suffix: bool = False,
    ) -> Path:
        """Download a file from drawing_id.

        Args:
            drawing_id
            path: output file path or directory path.
            exist_ok: if false (default), FileExistsError is raised if the target file
                already exists.
            fix_suffix: If the extension of path is invalid, correct it.

        Returns:
            The path to the downloaded file.

        Raises:
            ClientException
            FileExistsError
            RequestsError: HTTP request fails.
        """
        data = self.get_one_data("drawings", drawing_id)
        url = data.get("drawingUrl")
        if url is None:
            raise ClientException(
                "Can't download the file because it doesn't have a drawing url."
            )
        url_path = Path(urlparse(url).path)

        if path is None:
            path = url_path.name
        if isinstance(path, str):
            path = Path(path)
        path = path.expanduser()

        if path.is_dir():
            path /= url_path.name

        suffix = url_path.suffix
        if fix_suffix and path.suffix != suffix:
            path = path.with_suffix(suffix)
            logger.info(f"Change path to {path}.")

        if path.exists() and not exist_ok:
            logger.error(f"File exists: {path}")
            raise FileExistsError(f"File exists: {path}")

        response = self.session.request(url)
        with path.open("wb") as f:
            f.write(response.raw.content)
        logger.info(f"Download file to {path}.")

        return path

    def download_and_read(self, drawing_id: int):
        """Download and read a file from drawing_id."""
        try:
            from .extras import read_image, read_video
        except ImportError:
            raise ExtraPackageError(
                "The extras package is not installed. "
                "Install as follows: pip install anymotion-sdk[cv]"
            )

        with TemporaryDirectory() as dir_path:
            file_path = self.download(drawing_id, path=dir_path)
            if get_media_type(file_path) == "image":
                return read_image(file_path)
            else:
                return read_video(file_path)

    def extract_keypoint(
        self,
        data: Optional[dict] = None,
        image_id: Optional[int] = None,
        movie_id: Optional[int] = None,
    ) -> int:
        """Start keypoint extraction.

        Args:
            image_id
            movie_id
            data: example: {"image_id": 1} or {"movie_id: 2}

        Note:
            One of movie_id, image_id or data is required.

        Returns:
            keypoint_id.

        Raises:
            ValueError: Invalid argument.
            RequestsError: HTTP request fails.
        """
        if [movie_id, image_id, data].count(None) != 2:
            raise ValueError("One of movie_id, image_id or data is required.")

        if movie_id:
            data = {"movie_id": movie_id}
        if image_id:
            data = {"image_id": image_id}

        url = urljoin(self._api_url, "keypoints/")
        response = self.session.request(
            url, method="POST", json=data, token=self.auth.token
        )
        return response.get("id")

    def draw_keypoint(
        self, keypoint_id: int, rule: Optional[Union[list, dict]] = None
    ) -> int:
        """Start drawing for keypoint_id.

        Returns:
            drawing_id.

        Raises:
            RequestsError: HTTP request fails.
        """
        url = urljoin(self._api_url, "drawings/")
        json: Dict[str, Union[int, list, dict]] = {"keypoint_id": keypoint_id}
        if rule is not None:
            json["rule"] = rule
        response = self.session.request(
            url, method="POST", json=json, token=self.auth.token
        )
        return response.get("id")

    def analyze_keypoint(self, keypoint_id: int, rule: Union[list, dict]) -> int:
        """Start analyze for keypoint_id.

        Returns:
            analysis_id.

        Raises:
            RequestsError: HTTP request fails.
        """
        url = urljoin(self._api_url, "analyses/")
        json: Dict[str, Union[int, list, dict]] = {"keypoint_id": keypoint_id}
        if rule is not None:
            json["rule"] = rule
        response = self.session.request(
            url, method="POST", json=json, token=self.auth.token
        )
        return response.get("id")

    def wait_for_extraction(self, keypoint_id: int) -> Result:
        """Wait for extraction.

        Raises:
            RequestsError: HTTP request fails.
        """
        url = urljoin(self._api_url, f"keypoints/{keypoint_id}/")
        return self._wait_for_done(url)

    def wait_for_drawing(self, drawing_id: int) -> Result:
        """Wait for drawing.

        Raises:
            RequestsError: HTTP request fails.
        """
        url = urljoin(self._api_url, f"drawings/{drawing_id}/")
        return self._wait_for_done(url)

    def wait_for_analysis(self, analysis_id: int) -> Result:
        """Wait for analysis.

        Raises:
            RequestsError: HTTP request fails.
        """
        url = urljoin(self._api_url, f"analyses/{analysis_id}/")
        return self._wait_for_done(url)

    def _wait_for_done(self, url: str) -> Result:
        for _ in range(self._max_steps):
            response = self.session.request(url, token=self.auth.token)
            result = Result(response.raw)
            if result.status in ["SUCCESS", "FAILURE"]:
                break
            time.sleep(self._interval)
        else:
            result.status = "TIMEOUT"
        return result<|MERGE_RESOLUTION|>--- conflicted
+++ resolved
@@ -7,13 +7,8 @@
 from typing import Dict, List, Optional, Union
 from urllib.parse import urljoin, urlparse, urlunparse
 
-<<<<<<< HEAD
-from .auth import get_token
+from .auth import Authentication
 from .exceptions import ClientException, ClientValueError, ExtraPackageError
-=======
-from .auth import Authentication
-from .exceptions import ClientValueError
->>>>>>> 3a88eae5
 from .response import Result
 from .session import HttpSession
 from .utils import create_md5, get_media_type
@@ -73,17 +68,6 @@
             )
         self.session = session
 
-<<<<<<< HEAD
-        if client_id is None or client_id == "":
-            raise ClientValueError("Client ID is not set.")
-        self.client_id = client_id
-
-        if client_secret is None or client_secret == "":
-            raise ClientValueError("Client Secret is not set.")
-        self.client_secret = client_secret
-
-=======
->>>>>>> 3a88eae5
         parts = urlparse(api_url)
         api_path = parts.path
         if "anymotion" not in api_path:
