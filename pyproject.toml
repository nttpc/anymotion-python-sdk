--- conflicted
+++ resolved
@@ -26,13 +26,8 @@
 [tool.poetry.dev-dependencies]
 bandit = "^1.7"
 black = "^20.8b1"
-<<<<<<< HEAD
-coverage = "^5.5"
+coverage = "^6.2"
 flake8 = "^4.0"
-=======
-coverage = "^6.2"
-flake8 = "^3.9"
->>>>>>> ca2eaca4
 flake8-bugbear = "^21.4"
 flake8-docstrings = "^1.6"
 isort = "^5.8"
