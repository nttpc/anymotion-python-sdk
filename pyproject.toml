--- conflicted
+++ resolved
@@ -26,15 +26,9 @@
 [tool.poetry.dev-dependencies]
 bandit = "^1.7"
 black = "^20.8b1"
-<<<<<<< HEAD
 coverage = "^6.2"
 flake8 = "^4.0"
-flake8-bugbear = "^21.4"
-=======
-coverage = "^5.5"
-flake8 = "^3.9"
 flake8-bugbear = "^21.11"
->>>>>>> 5a5e7d9a
 flake8-docstrings = "^1.6"
 isort = "^5.8"
 mypy = "^0.910"
